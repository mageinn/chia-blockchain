--- conflicted
+++ resolved
@@ -99,18 +99,7 @@
     - name: Upload to s3
       uses: shallwefootball/s3-upload-action@master
       with:
-<<<<<<< HEAD
-        aws-access-key-id: ${{ secrets.INSTALLER_UPLOAD_KEY }}
-        aws-secret-access-key: ${{ secrets.INSTALLER_UPLOAD_SECRET }}
-        aws-region: us-west-2
-
-    - name: Upload Linux Installers to S3
-      run: aws s3 cp ${{ github.workspace }}/build_scripts/final_installer/* s3://download-chia-net/devops-test/
-
-    #- name:
-=======
-        aws_key_id: ${{ secrets.AWS_KEY_ID }}
-        aws_secret_access_key: ${{ secrets.}}
-        aws_bucket: ${{ secrets. }}
-        source_dir: ${{ github.workspace }}/build_scripts/final_installer/
->>>>>>> e686a337
+        aws_key_id: ${{ secrets.INSTALLER_UPLOAD_KEY }}
+        aws_secret_access_key: ${{ secrets.INSTALLER_UPLOAD_SECRET }}
+        aws_bucket: s3://download-chia-net/devops-test/
+        source_dir: ${{ github.workspace }}/build_scripts/final_installer/