--- conflicted
+++ resolved
@@ -17,15 +17,10 @@
 from src.mempool import MAX_COIN_AMOUNT
 from src.store import FullNodeStore
 
-<<<<<<< HEAD
 from src.types.full_block import FullBlock, additions_for_npc
 from src.types.hashable.Coin import Coin
 from src.types.hashable.Unspent import Unspent
-from src.types.header_block import HeaderBlock
-=======
-from src.types.full_block import FullBlock
 from src.types.header_block import HeaderBlock, SmallHeaderBlock
->>>>>>> 89c84674
 from src.types.sized_bytes import bytes32
 from src.unspent_store import UnspentStore
 from src.util.ConsensusError import Err
@@ -75,14 +70,13 @@
     store: FullNodeStore
     # Coinbase freeze period
     coinbase_freeze: int
+
     @staticmethod
     async def create(
-<<<<<<< HEAD
-            header_blocks: Dict[str, HeaderBlock], unspent_store: UnspentStore, store: FullNodeStore,
-            override_constants: Dict = {}
-=======
-        headers_input: Dict[str, SmallHeaderBlock], override_constants: Dict = {}
->>>>>>> 89c84674
+        headers_input: Dict[str, SmallHeaderBlock],
+        unspent_store: UnspentStore,
+        store: FullNodeStore,
+        override_constants: Dict = {},
     ):
         """
         Initializes a blockchain with the given header blocks, assuming they have all been
@@ -114,23 +108,13 @@
                 self.height_to_hash[header_block.height] = header_block.header_hash
                 await self._reconsider_heads(header_block, False)
             assert (
-<<<<<<< HEAD
-                    self.header_blocks[self.height_to_hash[uint32(0)]]
-                    == self.genesis.header_block
-=======
                 self.headers[self.height_to_hash[uint32(0)]].header.get_hash()
                 == self.genesis.header_block.header_hash
->>>>>>> 89c84674
             )
         if len(headers_input) > 1:
             assert (
-<<<<<<< HEAD
-                    self.header_blocks[self.height_to_hash[uint32(1)]].prev_header_hash
-                    == self.genesis.header_hash
-=======
                 self.headers[self.height_to_hash[uint32(1)]].prev_header_hash
                 == self.genesis.header_hash
->>>>>>> 89c84674
             )
         return self
 
@@ -163,14 +147,9 @@
             ret_hashes.append(curr.header_hash)
         return list(reversed(ret_hashes))
 
-<<<<<<< HEAD
-    def get_header_blocks_by_height(
-            self, heights: List[uint32], tip_header_hash: bytes32
-=======
     def get_header_hashes_by_height(
         self, heights: List[uint32], tip_header_hash: bytes32
->>>>>>> 89c84674
-    ) -> List[HeaderBlock]:
+    ) -> List[bytes32]:
         """
         Returns a list of header blocks, one for each height requested.
         """
@@ -248,8 +227,8 @@
         # For example, [0-2047], [2048-4095], etc. The difficulty changes DIFFICULTY_DELAY into the
         # epoch, as opposed to the first block (as in Bitcoin).
         elif (
-                next_height % self.constants["DIFFICULTY_EPOCH"]
-                != self.constants["DIFFICULTY_DELAY"]
+            next_height % self.constants["DIFFICULTY_EPOCH"]
+            != self.constants["DIFFICULTY_DELAY"]
         ):
             # Not at a point where difficulty would change
             prev_block: SmallHeaderBlock = self.headers[block.prev_header_hash]
@@ -286,8 +265,8 @@
             curr: Optional[SmallHeaderBlock] = block
             assert curr is not None
             while (
-                    curr.height not in self.height_to_hash
-                    or self.height_to_hash[curr.height] != curr.header_hash
+                curr.height not in self.height_to_hash
+                or self.height_to_hash[curr.height] != curr.header_hash
             ):
                 if curr.height == height1:
                     block1 = curr
@@ -319,7 +298,7 @@
             # took constants["BLOCK_TIME_TARGET"] seconds to mine.
             genesis = self.headers[self.height_to_hash[uint32(0)]]
             timestamp1 = (
-                    genesis.header.data.timestamp - self.constants["BLOCK_TIME_TARGET"]
+                genesis.header.data.timestamp - self.constants["BLOCK_TIME_TARGET"]
             )
         timestamp2 = block2.header.data.timestamp  # i - 2048 + 512 - 1
         timestamp3 = block3.header.data.timestamp  # i - 512 - 1
@@ -327,26 +306,26 @@
         # Numerator fits in 128 bits, so big int is not necessary
         # We multiply by the denominators here, so we only have one fraction in the end (avoiding floating point)
         term1 = (
-                self.constants["DIFFICULTY_DELAY"]
-                * Tp
-                * (timestamp3 - timestamp2)
-                * self.constants["BLOCK_TIME_TARGET"]
+            self.constants["DIFFICULTY_DELAY"]
+            * Tp
+            * (timestamp3 - timestamp2)
+            * self.constants["BLOCK_TIME_TARGET"]
         )
         term2 = (
-                (self.constants["DIFFICULTY_WARP_FACTOR"] - 1)
-                * (self.constants["DIFFICULTY_EPOCH"] - self.constants["DIFFICULTY_DELAY"])
-                * Tc
-                * (timestamp2 - timestamp1)
-                * self.constants["BLOCK_TIME_TARGET"]
+            (self.constants["DIFFICULTY_WARP_FACTOR"] - 1)
+            * (self.constants["DIFFICULTY_EPOCH"] - self.constants["DIFFICULTY_DELAY"])
+            * Tc
+            * (timestamp2 - timestamp1)
+            * self.constants["BLOCK_TIME_TARGET"]
         )
 
         # Round down after the division
         new_difficulty: uint64 = uint64(
             (term1 + term2)
             // (
-                    self.constants["DIFFICULTY_WARP_FACTOR"]
-                    * (timestamp3 - timestamp2)
-                    * (timestamp2 - timestamp1)
+                self.constants["DIFFICULTY_WARP_FACTOR"]
+                * (timestamp3 - timestamp2)
+                * (timestamp2 - timestamp1)
             )
         )
 
@@ -388,8 +367,8 @@
         )
 
         if (
-                next_height % self.constants["DIFFICULTY_EPOCH"]
-                != self.constants["DIFFICULTY_DELAY"]
+            next_height % self.constants["DIFFICULTY_EPOCH"]
+            != self.constants["DIFFICULTY_DELAY"]
         ):
             # Not at a point where ips would change, so return the previous ips
             # TODO: cache this for efficiency
@@ -418,8 +397,8 @@
             curr: Optional[SmallHeaderBlock] = block
             assert curr is not None
             while (
-                    curr.height not in self.height_to_hash
-                    or self.height_to_hash[curr.height] != curr.header_hash
+                curr.height not in self.height_to_hash
+                or self.height_to_hash[curr.height] != curr.header_hash
             ):
                 if curr.height == height1:
                     block1 = curr
@@ -445,7 +424,7 @@
             # took constants["BLOCK_TIME_TARGET"] seconds to mine.
             genesis: SmallHeaderBlock = self.headers[self.height_to_hash[uint32(0)]]
             timestamp1 = (
-                    genesis.header.data.timestamp - self.constants["BLOCK_TIME_TARGET"]
+                genesis.header.data.timestamp - self.constants["BLOCK_TIME_TARGET"]
             )
             assert genesis.challenge is not None
             iters1 = genesis.challenge.total_iters
@@ -464,70 +443,49 @@
             )
 
     async def receive_block(
-<<<<<<< HEAD
-            self, block: FullBlock, pre_validated: bool = False, pos_quality: bytes32 = None
-    ) -> Tuple[ReceiveBlockResult, Optional[HeaderBlock]]:
-=======
         self,
         block: FullBlock,
         prev_block: Optional[HeaderBlock] = None,
         pre_validated: bool = False,
         pos_quality: bytes32 = None,
-    ) -> ReceiveBlockResult:
->>>>>>> 89c84674
+    ) -> Tuple[ReceiveBlockResult, Optional[SmallHeaderBlock]]:
         """
         Adds a new block into the blockchain, if it's valid and connected to the current
         blockchain, regardless of whether it is the child of a head, or another block.
         """
         genesis: bool = block.height == 0 and not self.tips
 
-<<<<<<< HEAD
-        if block.header_hash in self.header_blocks:
+        if block.header_hash in self.headers:
             return ReceiveBlockResult.ALREADY_HAVE_BLOCK, None
 
-        if block.prev_header_hash not in self.header_blocks and not genesis:
+        if block.prev_header_hash not in self.headers and not genesis:
             return ReceiveBlockResult.DISCONNECTED_BLOCK, None
-
-        if not await self.validate_block(block, genesis, pre_validated, pos_quality):
-            return ReceiveBlockResult.INVALID_BLOCK, None
-        # Cache header in memory
-        self.header_blocks[block.header_hash] = block.header_block
-        # Always immediately add the block to the database, after updating blockchain state
-        await self.store.add_block(block)
-        res, header = await self._reconsider_heads(block.header_block, genesis)
-        if res:
-            return ReceiveBlockResult.ADDED_TO_HEAD, header
-=======
-        if block.header_hash in self.headers:
-            return ReceiveBlockResult.ALREADY_HAVE_BLOCK
-
-        if block.prev_header_hash not in self.headers and not genesis:
-            return ReceiveBlockResult.DISCONNECTED_BLOCK
 
         if not await self.validate_block(
             block, prev_block, genesis, pre_validated, pos_quality
         ):
-            return ReceiveBlockResult.INVALID_BLOCK
+            return ReceiveBlockResult.INVALID_BLOCK, None
 
         # Cache header in memory
         assert block.header_block.challenge is not None
-        small_header_block = SmallHeaderBlock(
-            block.header_block.header, block.header_block.challenge
+        self.headers[block.header_hash] = block.header_block.to_small()
+
+        # Always immediately add the block to the database, after updating blockchain state
+        await self.store.add_block(block)
+        res, header = await self._reconsider_heads(
+            block.header_block.to_small(), genesis
         )
-        self.headers[block.header_hash] = small_header_block
-
-        if await self._reconsider_heads(small_header_block, genesis):
-            return ReceiveBlockResult.ADDED_TO_HEAD
->>>>>>> 89c84674
+        if res:
+            return ReceiveBlockResult.ADDED_TO_HEAD, header
         else:
             return ReceiveBlockResult.ADDED_AS_ORPHAN, None
 
     async def validate_unfinished_block(
-            self,
-            block: FullBlock,
-            genesis: bool = False,
-            pre_validated: bool = True,
-            pos_quality: bytes32 = None,
+        self,
+        block: FullBlock,
+        genesis: bool = False,
+        pre_validated: bool = True,
+        pos_quality: bytes32 = None,
     ) -> bool:
         """
         Block validation algorithm. Returns true if the candidate block is fully valid
@@ -537,8 +495,8 @@
         if not pre_validated:
             # 1. Check the proof of space hash is valid
             if (
-                    block.header_block.proof_of_space.get_hash()
-                    != block.header_block.header.data.proof_of_space_hash
+                block.header_block.proof_of_space.get_hash()
+                != block.header_block.header.data.proof_of_space_hash
             ):
                 return False
 
@@ -549,7 +507,7 @@
             # 3. Check coinbase signature with pool pk
             pair = block.body.coinbase_signature.AGGSIGPair(
                 block.header_block.proof_of_space.pool_pubkey,
-                block.body.coinbase.name()
+                block.body.coinbase.name(),
             )
 
             if not block.body.coinbase_signature.validate([pair]):
@@ -557,26 +515,17 @@
 
             # 4. Check harvester signature of header data is valid based on harvester key
             if not block.header_block.header.harvester_signature.verify(
-                    [blspy.Util.hash256(block.header_block.header.data.get_hash())],
-                    [block.header_block.proof_of_space.plot_pubkey],
+                [blspy.Util.hash256(block.header_block.header.data.get_hash())],
+                [block.header_block.proof_of_space.plot_pubkey],
             ):
                 return False
 
-<<<<<<< HEAD
         # 5. Check previous pointer(s) / flyclient
-        if not genesis and block.prev_header_hash not in self.header_blocks:
-            return False
-
-        # 6. Check Now+2hrs > timestamp > avg timestamp of last 11 blocks
-        prev_block: Optional[HeaderBlock] = None
-=======
-        # 6. Check previous pointer(s) / flyclient
         if not genesis and block.prev_header_hash not in self.headers:
             return False
 
-        # 7. Check Now+2hrs > timestamp > avg timestamp of last 11 blocks
+        # 6. Check Now+2hrs > timestamp > avg timestamp of last 11 blocks
         prev_block: Optional[SmallHeaderBlock] = None
->>>>>>> 89c84674
         if not genesis:
             # TODO: do something about first 11 blocks
             last_timestamps: List[uint64] = []
@@ -591,16 +540,16 @@
                     break
                 curr = fetched
             if (
-                    len(last_timestamps) != self.constants["NUMBER_OF_TIMESTAMPS"]
-                    and curr.height != 0
+                len(last_timestamps) != self.constants["NUMBER_OF_TIMESTAMPS"]
+                and curr.height != 0
             ):
                 return False
             prev_time: uint64 = uint64(int(sum(last_timestamps) / len(last_timestamps)))
             if block.header_block.header.data.timestamp < prev_time:
                 return False
             if (
-                    block.header_block.header.data.timestamp
-                    > time.time() + self.constants["MAX_FUTURE_TIME"]
+                block.header_block.header.data.timestamp
+                > time.time() + self.constants["MAX_FUTURE_TIME"]
             ):
                 return False
 
@@ -643,20 +592,12 @@
         return True
 
     async def validate_block(
-<<<<<<< HEAD
-            self,
-            block: FullBlock,
-            genesis: bool = False,
-            pre_validated: bool = False,
-            pos_quality: bytes32 = None,
-=======
         self,
         block: FullBlock,
         prev_full_block: Optional[HeaderBlock] = None,
         genesis: bool = False,
         pre_validated: bool = False,
         pos_quality: bytes32 = None,
->>>>>>> 89c84674
     ) -> bool:
         """
         Block validation algorithm. Returns true iff the candidate block is fully valid,
@@ -664,9 +605,9 @@
         """
         # 1. Validate unfinished block (check the rest of the conditions)
         if not (
-                await self.validate_unfinished_block(
-                    block, genesis, pre_validated, pos_quality
-                )
+            await self.validate_unfinished_block(
+                block, genesis, pre_validated, pos_quality
+            )
         ):
             return False
 
@@ -685,8 +626,8 @@
             if not block.header_block.challenge or not block.header_block.proof_of_time:
                 return False
             if (
-                    block.header_block.proof_of_space.get_hash()
-                    != block.header_block.challenge.proof_of_space_hash
+                block.header_block.proof_of_space.get_hash()
+                != block.header_block.challenge.proof_of_space_hash
             ):
                 return False
 
@@ -714,7 +655,7 @@
         # 4. Check PoT
         if not pre_validated:
             if not block.header_block.proof_of_time.is_valid(
-                    self.constants["DISCRIMINANT_SIZE_BITS"]
+                self.constants["DISCRIMINANT_SIZE_BITS"]
             ):
                 return False
 
@@ -733,8 +674,8 @@
 
             # 5. and check if PoT.challenge_hash matches
             if (
-                    block.header_block.proof_of_time.challenge_hash
-                    != prev_block.challenge.get_hash()
+                block.header_block.proof_of_time.challenge_hash
+                != prev_block.challenge.get_hash()
             ):
                 return False
 
@@ -744,15 +685,15 @@
 
             # 7a. Check challenge total_weight = parent total_weight + difficulty
             if (
-                    block.header_block.challenge.total_weight
-                    != prev_block.challenge.total_weight + difficulty
+                block.header_block.challenge.total_weight
+                != prev_block.challenge.total_weight + difficulty
             ):
                 return False
 
             # 8a. Check challenge total_iters = parent total_iters + number_iters
             if (
-                    block.header_block.challenge.total_iters
-                    != prev_block.challenge.total_iters + number_of_iters
+                block.header_block.challenge.total_iters
+                != prev_block.challenge.total_iters + number_of_iters
             ):
                 return False
 
@@ -789,7 +730,7 @@
         return True
 
     async def pre_validate_blocks(
-            self, blocks: List[FullBlock]
+        self, blocks: List[FullBlock]
     ) -> List[Tuple[bool, Optional[bytes32]]]:
 
         results = []
@@ -802,7 +743,7 @@
         return results
 
     async def pre_validate_blocks_multiprocessing(
-            self, blocks: List[FullBlock]
+        self, blocks: List[FullBlock]
     ) -> List[Tuple[bool, Optional[bytes32]]]:
         futures = []
 
@@ -835,13 +776,13 @@
         if not block.header_block.challenge or not block.header_block.proof_of_time:
             return False, None
         if (
-                block.header_block.proof_of_space.get_hash()
-                != block.header_block.challenge.proof_of_space_hash
+            block.header_block.proof_of_space.get_hash()
+            != block.header_block.challenge.proof_of_space_hash
         ):
             return False, None
             # 4. Check PoT
         if not block.header_block.proof_of_time.is_valid(
-                consensus_constants["DISCRIMINANT_SIZE_BITS"]
+            consensus_constants["DISCRIMINANT_SIZE_BITS"]
         ):
             return False, None
 
@@ -850,8 +791,8 @@
 
         # 9. Check harvester signature of header data is valid based on harvester key
         if not block.header_block.header.harvester_signature.verify(
-                [blspy.Util.hash256(block.header_block.header.data.get_hash())],
-                [block.header_block.proof_of_space.plot_pubkey],
+            [blspy.Util.hash256(block.header_block.header.data.get_hash())],
+            [block.header_block.proof_of_space.plot_pubkey],
         ):
             return False, None
 
@@ -894,16 +835,12 @@
         Update the least common ancestor of the heads. This is useful, since we can just assume
         there is one block per height before the LCA (and use the height_to_hash dict).
         """
-<<<<<<< HEAD
-        cur: List[HeaderBlock] = self.tips[:]
-        lca_tmp: Optional[HeaderBlock]
+        cur: List[SmallHeaderBlock] = self.tips[:]
+        lca_tmp: Optional[SmallHeaderBlock]
         try:
             lca_tmp = self.lca_block
         except AttributeError:
             lca_tmp = None
-=======
-        cur: List[SmallHeaderBlock] = self.tips[:]
->>>>>>> 89c84674
         while any(b.header_hash != cur[0].header_hash for b in cur):
             heights = [b.height for b in cur]
             i = heights.index(max(heights))
@@ -914,9 +851,10 @@
             self._reconsider_heights(self.lca_block, cur[0])
         self.lca_block = cur[0]
 
-<<<<<<< HEAD
         if lca_tmp is None:
-            full: Optional[FullBlock] = await self.store.get_block(self.lca_block.header_hash)
+            full: Optional[FullBlock] = await self.store.get_block(
+                self.lca_block.header_hash
+            )
             if full is None:
                 return
             await self.unspent_store.new_lca(full)
@@ -926,7 +864,9 @@
             if self.lca_block.height < lca_tmp.height:
                 if self.is_descendant(lca_tmp, self.lca_block):
                     # new LCA is lower height than the new LCA (linear REORG)
-                    await self.unspent_store.rollback_lca_to_block(self.lca_block.height)
+                    await self.unspent_store.rollback_lca_to_block(
+                        self.lca_block.height
+                    )
                     # Nuke DiffStore
                     self.unspent_store.nuke_diffs()
                     # Create DiffStore
@@ -940,7 +880,7 @@
                     self.unspent_store.nuke_diffs()
                     # Add blocks between fork point and new lca
                     fork_hash = self.height_to_hash[fork_h]
-                    fork_head = self.header_blocks[fork_hash]
+                    fork_head = self.headers[fork_hash]
                     await self._from_fork_to_lca(fork_head, self.lca_block)
                     # Create DiffStore
                     await self.create_diffs_for_tips(self.lca_block)
@@ -970,7 +910,7 @@
                         await self.unspent_store.rollback_lca_to_block(fork_h)
                         # Add blocks from fork_point to new_lca
                         fork_hash = self.height_to_hash[fork_h]
-                        fork_head = self.header_blocks[fork_hash]
+                        fork_head = self.headers[fork_hash]
                         await self._from_fork_to_lca(fork_head, self.lca_block)
                         #  Nuke DiffStore
                         self.unspent_store.nuke_diffs()
@@ -983,9 +923,9 @@
             await self.create_diffs_for_tips(self.lca_block)
 
     # TODO Ask Mariano about this
-    def find_fork_for_lca(self, old_lca: HeaderBlock) -> uint32:
+    def find_fork_for_lca(self, old_lca: SmallHeaderBlock) -> uint32:
         """ Tries to find height where new chain (current) diverged from the old chain where old_lca was the LCA"""
-        tmp_old: HeaderBlock = old_lca
+        tmp_old: SmallHeaderBlock = old_lca
         while tmp_old.header_hash != self.genesis.header_hash:
             if tmp_old.header_hash == self.genesis.header_hash:
                 return uint32(0)
@@ -993,23 +933,25 @@
                 chain_hash_at_h = self.height_to_hash[tmp_old.height]
                 if chain_hash_at_h == tmp_old.header_hash:
                     return tmp_old.height
-            tmp_old = self.header_blocks[tmp_old.prev_header_hash]
+            tmp_old = self.headers[tmp_old.prev_header_hash]
         return uint32(0)
 
-    def is_descendant(self, child: HeaderBlock, maybe_parent: HeaderBlock) -> bool:
+    def is_descendant(
+        self, child: SmallHeaderBlock, maybe_parent: SmallHeaderBlock
+    ) -> bool:
         """ Goes backward from potential child until it reaches potential parent or genesis"""
         current = child
 
         while current.header_hash != self.genesis.header_hash:
             if current.header_hash == maybe_parent.header_hash:
                 return True
-            current = self.header_blocks[current.prev_header_hash]
+            current = self.headers[current.prev_header_hash]
             if maybe_parent.height < current.height:
                 break
 
         return False
 
-    async def create_diffs_for_tips(self, target: HeaderBlock):
+    async def create_diffs_for_tips(self, target: SmallHeaderBlock):
         """ Adds to unspent store from tips down to target"""
         for tip in self.tips:
             await self._from_tip_to_lca_unspent(tip, target)
@@ -1024,7 +966,9 @@
             result.append(block)
         return result
 
-    async def _from_tip_to_lca_unspent(self, head: HeaderBlock, target: HeaderBlock):
+    async def _from_tip_to_lca_unspent(
+        self, head: SmallHeaderBlock, target: SmallHeaderBlock
+    ):
         """ Adds diffs to unspent store, from tip to lca target"""
         blocks: List[FullBlock] = []
         tip_hash: bytes32 = head.header_hash
@@ -1041,7 +985,9 @@
         blocks.reverse()
         await self.unspent_store.new_heads(blocks)
 
-    async def _from_fork_to_lca(self, fork_point: HeaderBlock, lca: HeaderBlock):
+    async def _from_fork_to_lca(
+        self, fork_point: SmallHeaderBlock, lca: SmallHeaderBlock
+    ):
         """ Returns the list of full blocks from fork_point to lca. """
         blocks: List[FullBlock] = []
         tip_hash: bytes32 = lca.header_hash
@@ -1057,15 +1003,14 @@
 
         await self.unspent_store.add_lcas(blocks)
 
-    async def _reconsider_heads(self, block: HeaderBlock, genesis: bool) -> Tuple[bool, Optional[HeaderBlock]]:
-=======
-    async def _reconsider_heads(self, block: SmallHeaderBlock, genesis: bool) -> bool:
->>>>>>> 89c84674
+    async def _reconsider_heads(
+        self, block: SmallHeaderBlock, genesis: bool
+    ) -> Tuple[bool, Optional[SmallHeaderBlock]]:
         """
         When a new block is added, this is called, to check if the new block is heavier
         than one of the heads.
         """
-        removed: Optional[HeaderBlock] = None
+        removed: Optional[SmallHeaderBlock] = None
         if len(self.tips) == 0 or block.weight > min([b.weight for b in self.tips]):
             self.tips.append(block)
             while len(self.tips) > self.constants["NUMBER_OF_HEADS"]:
@@ -1076,21 +1021,25 @@
             return True, removed
         return False, None
 
-    async def validate_transactions(self, block: FullBlock, fee_base: uint64) -> Optional[Err]:
+    async def validate_transactions(
+        self, block: FullBlock, fee_base: uint64
+    ) -> Optional[Err]:
 
         if not block.body.transactions:
             return Err.UNKNOWN
         # Get List of names removed, puzzles hashes for removed coins and conditions crated
-        error, npc_list, cost = await get_name_puzzle_conditions(block.body.transactions)
+        error, npc_list, cost = await get_name_puzzle_conditions(
+            block.body.transactions
+        )
 
         if cost > 6000:
             return Err.BLOCK_COST_EXCEEDS_MAX
         if error:
             return error
 
-        prev_header: HeaderBlock
-        if block.prev_header_hash in self.header_blocks:
-            prev_header = self.header_blocks[block.prev_header_hash]
+        prev_header: SmallHeaderBlock
+        if block.prev_header_hash in self.headers:
+            prev_header = self.headers[block.prev_header_hash]
         else:
             return Err.EXTENDS_UNKNOWN_BLOCK
 
@@ -1126,15 +1075,19 @@
             if rem in additions_dic:
                 # Ephemeral coin
                 rem_coin: Coin = additions_dic[rem]
-                new_unspent: Unspent = Unspent(rem_coin, block.height, 0, 0, 0) # type: ignore # noqa
+                new_unspent: Unspent = Unspent(rem_coin, block.height, 0, 0, 0)  # type: ignore # noqa
                 removal_unspents[new_unspent.name] = new_unspent
             else:
+                assert prev_header is not None
                 unspent = await self.unspent_store.get_unspent(rem, prev_header)
                 if unspent:
                     if unspent.spent == 1:
                         return Err.DOUBLE_SPEND
                     if unspent.coinbase == 1:
-                        if block.height < unspent.confirmed_block_index + self.coinbase_freeze:
+                        if (
+                            block.height
+                            < unspent.confirmed_block_index + self.coinbase_freeze
+                        ):
                             return Err.COINBASE_NOT_YET_SPENDABLE
                     removal_unspents[unspent.name] = unspent
                 else:
@@ -1167,10 +1120,14 @@
         hash_key_pairs = []
         for npc in npc_list:
             unspent = removal_unspents[npc.coin_name]
-            error = blockchain_check_conditions_dict(unspent, removal_unspents, npc.condition_dict, block.header_block)
+            error = blockchain_check_conditions_dict(
+                unspent, removal_unspents, npc.condition_dict, block.header_block
+            )
             if error:
                 return error
-            hash_key_pairs.extend(hash_key_pairs_for_conditions_dict(npc.condition_dict))
+            hash_key_pairs.extend(
+                hash_key_pairs_for_conditions_dict(npc.condition_dict)
+            )
 
         # Verify aggregated signature
         if not block.body.aggregated_signature:
