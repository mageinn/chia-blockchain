--- conflicted
+++ resolved
@@ -56,26 +56,18 @@
         unspent_store = await UnspentStore.create("blockchain_test")
         mempool = Mempool(unspent_store)
 
-        b: Blockchain = await Blockchain.create({}, unspent_store, store, test_constants)
+        b: Blockchain = await Blockchain.create(
+            {}, unspent_store, store, test_constants
+        )
         await store.add_block(blocks[0])
         for i in range(1, 9):
-            result, removed = await b.receive_block(blocks[i])
-            assert (
-<<<<<<< HEAD
-                result
-            ) == ReceiveBlockResult.ADDED_TO_HEAD
-            await store.add_block(blocks[i])
-
-
-        full_node_1 = FullNode(store, b, mempool, unspent_store)
-=======
-                await b.receive_block(blocks[i], blocks[i - 1].header_block)
-            ) == ReceiveBlockResult.ADDED_TO_HEAD
+            assert (await b.receive_block(blocks[i], blocks[i - 1].header_block))[
+                0
+            ] == ReceiveBlockResult.ADDED_TO_HEAD
             await store.add_block(blocks[i])
 
         config = load_config("config.yaml", "full_node")
-        full_node_1 = FullNode(store, b, config)
->>>>>>> 89c84674
+        full_node_1 = FullNode(store, b, config, mempool, unspent_store)
         server_1 = ChiaServer(test_node_1_port, full_node_1, NodeType.FULL_NODE)
         _ = await server_1.start_server("127.0.0.1", None)
         full_node_1._set_server(server_1)
@@ -86,34 +78,6 @@
 
         rpc_cleanup = await start_rpc_server(full_node_1, stop_node_cb, test_rpc_port)
 
-<<<<<<< HEAD
-        client = await RpcClient.create(test_rpc_port)
-        state = await client.get_blockchain_state()
-        assert state["lca"].header_hash is not None
-        assert not state["sync_mode"]
-        assert len(state["tips"]) > 0
-        assert state["difficulty"] > 0
-        assert state["ips"] > 0
-
-        block = await client.get_block(state["lca"].header_hash)
-        assert block == blocks[6]
-        assert (await client.get_block(bytes([1] * 32))) is None
-
-        small_header_block = await client.get_header(state["lca"].header_hash)
-        assert small_header_block.header == blocks[6].header_block.header
-
-        assert len(await client.get_pool_balances()) > 0
-        assert len(await client.get_connections()) == 0
-
-        unspent_store2 = await UnspentStore.create("blockchain_test2")
-        full_node_2 = FullNode(store, b, mempool, unspent_store2)
-        server_2 = ChiaServer(test_node_2_port, full_node_2, NodeType.FULL_NODE)
-        full_node_2._set_server(server_2)
-
-        _ = await server_2.start_server("127.0.0.1", None)
-        await asyncio.sleep(2)  # Allow server to start
-=======
->>>>>>> 89c84674
         try:
             client = await RpcClient.create(test_rpc_port)
             state = await client.get_blockchain_state()
@@ -133,24 +97,13 @@
             assert len(await client.get_pool_balances()) > 0
             assert len(await client.get_connections()) == 0
 
-            full_node_2 = FullNode(store, b, config)
+            unspent_store2 = await UnspentStore.create("blockchain_test2")
+            full_node_2 = FullNode(store, b, mempool, unspent_store2)
             server_2 = ChiaServer(test_node_2_port, full_node_2, NodeType.FULL_NODE)
             full_node_2._set_server(server_2)
 
             _ = await server_2.start_server("127.0.0.1", None)
             await asyncio.sleep(2)  # Allow server to start
-            cons = await client.get_connections()
-            assert len(cons) == 0
-
-            # Open a connection through the RPC
-            await client.open_connection(host="127.0.0.1", port=test_node_2_port)
-            cons = await client.get_connections()
-            assert len(cons) == 1
-
-            # Close a connection through the RPC
-            await client.close_connection(cons[0]["node_id"])
-            cons = await client.get_connections()
-            assert len(cons) == 0
         except AssertionError:
             # Checks that the RPC manages to stop the node
             await client.stop_node()
